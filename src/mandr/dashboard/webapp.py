"""A FastAPI based webapp to serve a local dashboard."""

from pathlib import Path

from fastapi import FastAPI, HTTPException, Request
from fastapi.staticfiles import StaticFiles

from mandr import InfoMander

_DASHBOARD_PATH = Path(__file__).resolve().parent
_STATIC_PATH = _DASHBOARD_PATH / "static"

app = FastAPI()


@app.get("/api/mandrs")
async def list_mandrs(request: Request) -> list[str]:
    """Send the list of mandrs path below the current working directory."""
    path = os.environ["MANDR_PATH"]
    root = Path(os.environ["MANDR_ROOT"])
    ims = [InfoMander(path, root=root)]
    paths = []

    for im in ims:
        ims[len(ims) :] = im.children()
        absolute_path = im.project_path
        relative_path = absolute_path.relative_to(root)

<<<<<<< HEAD
        paths.append(str(relative_path))

    return sorted(paths)


@app.get("/mandrs/{path:path}")
async def get_mandr(request: Request, path: str):
    """Return one mandr."""
    root = Path(os.environ["MANDR_ROOT"])

    if not (Path(root) / path).exists():
        raise HTTPException(status_code=404, detail=f"No mandr found in '{path}'")

    im = InfoMander(path, root=root)

    return {
        "path": path,
        "views": im[InfoMander.VIEWS_KEY].items(),
        "logs": im[InfoMander.LOGS_KEY].items(),
        "artifacts": im[InfoMander.ARTIFACTS_KEY].items(),
        "info": {
            key: str(value)
            for key, value in im.fetch().items()
            if key not in InfoMander.RESERVED_KEYS
        },
    }
=======
@app.get("/api/mandrs/{mander_path:path}")
async def get_mandr(request: Request, mander_path: str):
    """Return one mandr."""
    mander = InfoManderRepository.get(path=mander_path)
    if mander is None:
        raise HTTPException(status_code=404, detail=f"No mandr found in {mander_path}")
    serialized_mander = {
        "path": f"{mander.path}",
        "views": mander[VIEWS_KEY].items(),
        "logs": mander[LOGS_KEY].items(),
        "artifacts": mander[ARTIFACTS_KEY].items(),
        "info": {k: str(v) for k, v in mander.fetch().items() if not k.startswith("_")},
    }
    return serialized_mander


# as we mount / this line should be after all route declarations
app.mount("/", StaticFiles(directory=_STATIC_PATH, html=True), name="static")
>>>>>>> 900f3af1
<|MERGE_RESOLUTION|>--- conflicted
+++ resolved
@@ -1,5 +1,6 @@
 """A FastAPI based webapp to serve a local dashboard."""
 
+import os
 from pathlib import Path
 
 from fastapi import FastAPI, HTTPException, Request
@@ -21,23 +22,23 @@
     ims = [InfoMander(path, root=root)]
     paths = []
 
+    # Use `ims` as a queue to recursively iterate over children to retrieve path.
     for im in ims:
         ims[len(ims) :] = im.children()
         absolute_path = im.project_path
         relative_path = absolute_path.relative_to(root)
 
-<<<<<<< HEAD
         paths.append(str(relative_path))
 
     return sorted(paths)
 
 
-@app.get("/mandrs/{path:path}")
+@app.get("/api/mandrs/{path:path}")
 async def get_mandr(request: Request, path: str):
     """Return one mandr."""
     root = Path(os.environ["MANDR_ROOT"])
 
-    if not (Path(root) / path).exists():
+    if not (root / path).exists():
         raise HTTPException(status_code=404, detail=f"No mandr found in '{path}'")
 
     im = InfoMander(path, root=root)
@@ -53,23 +54,7 @@
             if key not in InfoMander.RESERVED_KEYS
         },
     }
-=======
-@app.get("/api/mandrs/{mander_path:path}")
-async def get_mandr(request: Request, mander_path: str):
-    """Return one mandr."""
-    mander = InfoManderRepository.get(path=mander_path)
-    if mander is None:
-        raise HTTPException(status_code=404, detail=f"No mandr found in {mander_path}")
-    serialized_mander = {
-        "path": f"{mander.path}",
-        "views": mander[VIEWS_KEY].items(),
-        "logs": mander[LOGS_KEY].items(),
-        "artifacts": mander[ARTIFACTS_KEY].items(),
-        "info": {k: str(v) for k, v in mander.fetch().items() if not k.startswith("_")},
-    }
-    return serialized_mander
 
 
 # as we mount / this line should be after all route declarations
-app.mount("/", StaticFiles(directory=_STATIC_PATH, html=True), name="static")
->>>>>>> 900f3af1
+app.mount("/", StaticFiles(directory=_STATIC_PATH, html=True), name="static")